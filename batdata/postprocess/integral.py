--- conflicted
+++ resolved
@@ -5,12 +5,8 @@
 
 import numpy as np
 import pandas as pd
-<<<<<<< HEAD
-# from scipy.integrate import cumulative_simpson
 from scipy.integrate import cumtrapz
-=======
-from scipy.integrate import cumulative_simpson
->>>>>>> 86fc5779
+
 
 from batdata.postprocess.base import RawDataEnhancer, CycleSummarizer
 
@@ -75,23 +71,13 @@
 
             # Perform the integration
             # TODO (wardlt): Re-use columns from raw data if available
-<<<<<<< HEAD
             capacity_change = cumtrapz(cycle_subset['current'], x=cycle_subset['test_time'])
             energy_change = cumtrapz(cycle_subset['current'] * cycle_subset['voltage'], x=cycle_subset['test_time'])
-            # capacity_change = cumulative_simpson(cycle_subset['current'], x=cycle_subset['test_time'])
-            # energy_change = cumulative_simpson(cycle_subset['current'] * cycle_subset['voltage'], x=cycle_subset['test_time'])
 
             # Estimate if the battery starts as charged or discharged
             max_charge = capacity_change.max()
             max_discharge = -capacity_change.min()
-=======
-            capacity_change = cumulative_simpson(cycle_subset['current'], x=cycle_subset['test_time'])
-            energy_change = cumulative_simpson(cycle_subset['current'] * cycle_subset['voltage'], x=cycle_subset['test_time'])
 
-            # Estimate if the battery starts as charged or discharged
-            max_charge = -capacity_change.min()
-            max_discharge = capacity_change.max()
->>>>>>> 86fc5779
             starts_charged = max_discharge > max_charge
             if np.isclose(max_discharge, max_charge, rtol=0.01):
                 warnings.warn('Unable to clearly detect if battery started charged or discharged. '
@@ -102,7 +88,6 @@
             #  Whether the measured capacities are
             if starts_charged:
                 discharge_cap = max_discharge
-<<<<<<< HEAD
                 charge_cap = capacity_change[-1] + max_discharge
                 discharge_eng = -energy_change.min() 
                 charge_eng = energy_change[-1] + discharge_eng
@@ -116,22 +101,6 @@
             cycle_data.loc[cyc, 'discharge_energy'] = discharge_eng / 3600. 
             cycle_data.loc[cyc, 'charge_capacity'] = charge_cap / 3600. # To A-hr
             cycle_data.loc[cyc, 'discharge_capacity'] = discharge_cap / 3600.  
-            
-=======
-                charge_cap = max_discharge - capacity_change[-1]
-                discharge_eng = energy_change.max()
-                charge_eng = discharge_eng - energy_change[-1]
-            else:
-                charge_cap = max_charge
-                discharge_cap = capacity_change[-1] + max_charge
-                charge_eng = -energy_change.min()
-                discharge_eng = energy_change[-1] + charge_eng
-
-            cycle_data.loc[cyc, 'discharge_energy'] = discharge_eng
-            cycle_data.loc[cyc, 'charge_energy'] = charge_eng
-            cycle_data.loc[cyc, 'discharge_capacity'] = discharge_cap / 3600.  # To A-hr
-            cycle_data.loc[cyc, 'charge_capacity'] = charge_cap / 3600.
->>>>>>> 86fc5779
 
 
 class StateOfCharge(RawDataEnhancer):
